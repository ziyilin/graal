import tarfile
import os
from os.path import join
import shutil
import subprocess

import mx
import mx_findbugs
import re
import argparse
import mx_benchmark
import mx_sulong_benchmarks

from mx_gate import Task, add_gate_runner

import mx_testsuites

os.environ["LC_NUMERIC"] = "C"  # required for some testcases

_suite = mx.suite('sulong')
_mx = join(_suite.dir, "mx.sulong/")
_root = join(_suite.dir, "projects/")
_libPath = join(_root, "com.oracle.truffle.llvm.libraries/src")
_testDir = join(_suite.dir, "tests/")
_toolDir = join(_suite.dir, "cache/tools/")
_clangPath = _toolDir + 'llvm/bin/clang'

_dragonEggPath = _toolDir + 'dragonegg/dragonegg-3.2.src/dragonegg.so'

_captureSrcDir = join(_root, "projects/com.oracle.truffle.llvm.pipe.native/src")


# the supported GCC versions (see dragonegg.llvm.org)
supportedGCCVersions = [
    '4.6',
    '4.5',
    '4.7'
]

# the files that should be checked to not contain http links (but https ones)
httpCheckFiles = [
    __file__,
    _suite.dir + "/.travis.yml"
]

# the file paths that we want to check with clang-format
clangFormatCheckPaths = [
    _suite.dir + '/include',
    _libPath,
    _captureSrcDir
]

# the file paths on which we want to use the mdl Markdown file checker
mdlCheckDirectories = [
    _suite.dir
]


# the file paths for which we do not want to apply the mdl Markdown file checker
mdlCheckExcludeDirectories = [
    join(_suite.dir, 'mx') # we exclude the mx directory since we download it into the sulong folder in the Travis gate
]

# the LLVM versions supported by the current bitcode parser that bases on the textual format
# sorted by priority in descending order (highest priority on top)
supportedLLVMVersions = [
    '3.2',
    '3.3',
    '3.8',
    '3.9',
]

# the clang-format versions that can be used for formatting the test case C and C++ files
clangFormatVersions = [
    '3.4'
]

# the basic LLVM dependencies for running the test cases and executing the mx commands
basicLLVMDependencies = [
    'clang',
    'clang++',
    'opt',
    'llc',
    'llvm-as'
]

def _graal_llvm_gate_runner(args, tasks):
    """gate function"""
    executeGate()

add_gate_runner(_suite, _graal_llvm_gate_runner)

def executeGate():
    """executes the TruffleLLVM gate tasks"""
    tasks = []
    with Task('BasicChecks', tasks) as t:
        if t: runChecks()
    mx_testsuites.runSuite()

def travis1(args=None):
    """executes the first Travis job (Javac build, benchmarks, polyglot, interop, tck, asm, types, and LLVM test cases)"""
    tasks = []
    with Task('BuildJavaWithJavac', tasks) as t:
        if t: mx.command_function('build')(['-p', '--warning-as-error', '--force-javac'])
    with Task('TestBenchmarks', tasks) as t:
        if t: mx_testsuites.runSuite(['shootout'])
    with Task('TestPolglot', tasks) as t:
        if t: mx_testsuites.runSuite(['polyglot'])
    with Task('TestInterop', tasks) as t:
        if t: mx_testsuites.runSuite(['interop'])
    with Task('TestTck', tasks) as t:
        if t: mx_testsuites.runSuite(['tck'])
    with Task('TestAsm', tasks) as t:
        if t: mx_testsuites.runSuite(['assembly'])
    with Task('TestTypes', tasks) as t:
        if t: mx_testsuites.runSuite(['type'])
    with Task('TestMainArgs', tasks) as t:
        if t: mx_testsuites.runSuite(['args'])
    with Task('TestCallback', tasks) as t:
        if t: mx_testsuites.runSuite(['callback'])
    with Task('TestPipe', tasks) as t:
        if t: mx_testsuites.runSuite(['pipe'])
    with Task('TestLLVM', tasks) as t:
        if t: mx_testsuites.runSuite(['llvm'])
    with Task('TestSulong', tasks) as t:
        if t: mx_testsuites.runSuite(['sulong'])

def travis2(args=None):
    """executes the third Travis job (Javac build, NWCC, GCC compilation test cases)"""
    tasks = []
    with Task('BuildJavaWithJavac', tasks) as t:
        if t: mx.command_function('build')(['-p', '--warning-as-error', '--force-javac'])
    with Task('TestNWCC', tasks) as t:
        if t: mx_testsuites.runSuite(['nwcc'])
    with Task('TestGCCSuiteCompile', tasks) as t:
        if t: mx_testsuites.runSuite(['parserTorture'])
    with Task('TestLifetime', tasks) as t:
        if t: mx_testsuites.runSuite(['lifetimeanalysis'])

def pullTools(args=None):
    """pulls the LLVM and Dragonegg tools"""
    pullLLVMBinaries()
    pullInstallDragonEgg()

# platform dependent
def pullLLVMBinaries(args=None):
    """downloads the LLVM binaries"""
    toolDir = join(_toolDir, "llvm")
    mx.ensure_dir_exists(toolDir)
    osStr = mx.get_os()
    arch = mx.get_arch()
    if osStr == 'windows':
        mx.log_error('windows currently only supported with cygwin!')
        return
    elif osStr == 'linux':
        if arch == 'amd64':
            urls = ['https://lafo.ssw.uni-linz.ac.at/pub/sulong-deps/clang+llvm-3.2-x86_64-linux-ubuntu-12.04.tar.gz']
        else:
            urls = ['https://lafo.ssw.uni-linz.ac.at/pub/sulong-deps/clang+llvm-3.2-x86-linux-ubuntu-12.04.tar.gz']
    elif osStr == 'darwin':
        urls = ['https://lafo.ssw.uni-linz.ac.at/pub/sulong-deps/clang+llvm-3.2-x86_64-apple-darwin11.tar.gz']
    elif osStr == 'cygwin':
        urls = ['https://lafo.ssw.uni-linz.ac.at/pub/sulong-deps/clang+llvm-3.2-x86-mingw32-EXPERIMENTAL.tar.gz']
    else:
        mx.log_error("{0} {1} not supported!".format(osStr, arch))
    localPath = pullsuite(toolDir, urls)
    tar(localPath, toolDir, stripLevels=1)
    os.remove(localPath)

def dragonEggPath():
    if 'DRAGONEGG' in os.environ:
        return join(os.environ['DRAGONEGG'], 'dragonegg.so')
    else:
        return _dragonEggPath

def dragonEgg(args=None):
    """executes GCC with dragonegg"""
    executeCommand = [getGCC(), "-fplugin=" + dragonEggPath(), '-fplugin-arg-dragonegg-emit-ir']
    return mx.run(executeCommand + args)

def dragonEggGFortran(args=None):
    """executes GCC Fortran with dragonegg"""
    executeCommand = [getGFortran(), "-fplugin=" + dragonEggPath(), '-fplugin-arg-dragonegg-emit-ir']
    return mx.run(executeCommand + args)

def dragonEggGPP(args=None):
    """executes G++ with dragonegg"""
    executeCommand = [getGPP(), "-fplugin=" + dragonEggPath(), '-fplugin-arg-dragonegg-emit-ir']
    return mx.run(executeCommand + args)

def which(program):
    def is_exe(fpath):
        return os.path.isfile(fpath) and os.access(fpath, os.X_OK)

    fpath, _ = os.path.split(program)
    if fpath:
        if is_exe(program):
            return program
    else:
        for path in os.environ["PATH"].split(os.pathsep):
            path = path.strip('"')
            exe_file = os.path.join(path, program)
            if is_exe(exe_file):
                return exe_file
    return None

def getCommand(envVariable):
    """gets an environment variable and checks that it is an executable program"""
    command = os.getenv(envVariable)
    if command is None:
        return None
    else:
        if which(command) is None:
            mx.abort(envVariable + '=' + command +' specifies an invalid command!')
        else:
            return command

def getGCC():
    """tries to locate a gcc version suitable to execute Dragonegg"""
    specifiedGCC = getCommand('SULONG_GCC')
    if specifiedGCC is not None:
        return specifiedGCC
    return findGCCProgram('gcc')

def getGFortran():
    """tries to locate a gfortran version suitable to execute Dragonegg"""
    specifiedGFortran = getCommand('SULONG_GFORTRAN')
    if specifiedGFortran is not None:
        return specifiedGFortran
    return findGCCProgram('gfortran')

def getGPP():
    """tries to locate a g++ version suitable to execute Dragonegg"""
    specifiedCPP = getCommand('SULONG_GPP')
    if specifiedCPP is not None:
        return specifiedCPP
    return findGCCProgram('g++')

# platform independent
def pullInstallDragonEgg(args=None):
    """downloads and installs dragonegg (assumes that compatible GCC and G++ versions are installed)"""
    toolDir = join(_toolDir, "dragonegg")
    mx.ensure_dir_exists(toolDir)
    url = 'https://lafo.ssw.uni-linz.ac.at/pub/sulong-deps/dragonegg-3.2.src.tar.gz'
    localPath = pullsuite(toolDir, [url])
    tar(localPath, toolDir)
    os.remove(localPath)
    if mx.get_os() == 'darwin':
        gccToolDir = join(_toolDir, "gcc")
        url = 'https://lafo.ssw.uni-linz.ac.at/pub/sulong-deps/gcc-4.6.4.tar.gz'
        localPath = pullsuite(gccToolDir, [url])
        tar(localPath, gccToolDir)
        os.remove(localPath)
        mx.run(['patch', '-p1', _toolDir + 'dragonegg/dragonegg-3.2.src/Makefile', 'mx.sulong/dragonegg-mac.patch'])
    os.environ['GCC'] = getGCC()
    os.environ['CXX'] = getGPP()
    os.environ['CC'] = getGCC()
    pullLLVMBinaries()
    os.environ['LLVM_CONFIG'] = findLLVMProgram('llvm-config')
    mx.log(os.environ['LLVM_CONFIG'])
    compileCommand = ['make']
    return mx.run(compileCommand, cwd=_toolDir + 'dragonegg/dragonegg-3.2.src')

def tar(tarFile, currentDir, subDirInsideTar=None, stripLevels=None):
    with tarfile.open(tarFile) as tar:
        if subDirInsideTar is None:
            files = tar.getmembers()
        else:
            files = []
            for tarinfo in tar.getmembers():
                for curDir in subDirInsideTar:
                    if tarinfo.name.startswith(curDir):
                        files.append(tarinfo)
        tar.extractall(members=files, path=currentDir)
    if not stripLevels is None:
        if subDirInsideTar is None:
            implicitPathComponents = files[0].name.split(os.sep)[:stripLevels]
            implicitPath = ""
            for comp in implicitPathComponents:
                implicitPath += comp + os.sep
            implicitPath = implicitPath.rstrip('/')
            stripDirectoryList = [implicitPath]
        else:
            stripDirectoryList = subDirInsideTar
        for currentSubDir in stripDirectoryList:
            stripDir(currentDir, currentSubDir, stripLevels)
        toDelete = os.path.join(currentDir, files[0].name.split(os.sep)[0])
        shutil.rmtree(toDelete)

def stripDir(dirPath, dirToStrip, nrLevels):
    cleanedDirPath = dirToStrip.rstrip('/')
    pathComponents = cleanedDirPath.split(os.sep)[nrLevels:]
    strippedPath = ""
    for component in pathComponents:
        strippedPath += component + os.sep
    srcPath = os.path.join(dirPath, dirToStrip)
    destPath = os.path.join(dirPath, strippedPath)
    copytree(srcPath, destPath)

def copytree(src, dst, symlinks=False, ignore=None):
    if not os.path.exists(dst):
        os.makedirs(dst)
    for item in os.listdir(src):
        s = os.path.join(src, item)
        d = os.path.join(dst, item)
        if os.path.isdir(s):
            copytree(s, d, symlinks, ignore)
        else:
            if not os.path.exists(d) or os.stat(s).st_mtime - os.stat(d).st_mtime > 1:
                shutil.copy2(s, d)

def pullTestSuite(library, destDir, **kwargs):
    """downloads and unpacks a test suite"""
    mx.ensure_dir_exists(destDir)
    localPath = mx.library(library).get_path(True)
    tar(localPath, destDir, **kwargs)
    os.remove(localPath)
    sha1Path = localPath + '.sha1'
    if os.path.exists(sha1Path):
        os.remove(sha1Path)

def truffle_extract_VM_args(args, useDoubleDash=False):
    vmArgs, remainder = [], []
    if args is not None:
        for (i, arg) in enumerate(args):
            if any(arg.startswith(prefix) for prefix in ['-X', '-G:', '-D', '-verbose', '-ea', '-da', '-agentlib']) or arg in ['-esa']:
                vmArgs += [arg]
            elif useDoubleDash and arg == '--':
                remainder += args[i:]
                break
            else:
                remainder += [arg]
    return vmArgs, remainder


def extract_compiler_args(args, useDoubleDash=False):
    compilerArgs, remainder = [], []
    if args is not None:
        for (_, arg) in enumerate(args):
            if any(arg.startswith(prefix) for prefix in ['-']):
                compilerArgs += [arg]
            else:
                remainder += [arg]
    return compilerArgs, remainder

def runLLVM(args=None, out=None):
    """uses Sulong to execute a LLVM IR file"""
    vmArgs, sulongArgsWithLibs = truffle_extract_VM_args(args)
    sulongArgs = []
    libNames = []
    for arg in sulongArgsWithLibs:
        if arg.startswith('-l'):
            libNames.append(arg)
        else:
            sulongArgs.append(arg)
    return mx.run_java(getCommonOptions(libNames) + vmArgs + getClasspathOptions() + ["com.oracle.truffle.llvm.LLVM"] + sulongArgs, out=out)

def runTests(args=None):
    mx_testsuites.runSuite(args)

def runChecks(args=None):
    """runs all the static analysis tools or selected ones (see -h or --help)"""
    vmArgs, otherArgs = truffle_extract_VM_args(args)
    parser = argparse.ArgumentParser(description="Executes all or selected static analysis tools")
    parser.add_argument('check', nargs='*', help=' '.join(checkCases.keys()), default=checkCases.keys())
    parser.add_argument('--verbose', dest='verbose', action='store_const', const=True, default=False, help='Display the check names before execution')
    parsedArgs = parser.parse_args(otherArgs)
    error = False
    for checkName in parsedArgs.check:
        if parsedArgs.verbose:
            mx.log('executing {0}'.format(checkName))
        command = checkCases[checkName]
        optionalRetValue = command(vmArgs)
        if optionalRetValue:
            error = True
    if error:
        exit(-1)

def findBugs(args=None):
    tasks = []
    with Task('Clean', tasks) as t:
        if t: mx.clean([]) # we need a clean build before running findbugs
    with Task('Build', tasks) as t:
        if t: mx.build(['--force-javac'])
    with Task('Findbugs', tasks) as t:
        if t and mx_findbugs.findbugs([]) != 0:
            t.abort('FindBugs warnings were found')

def compileWithEcjStrict(args=None):
    """build project with the option --warning-as-error"""
    if mx.get_env('JDT'):
        mx.clean([])
        mx.command_function('build')(['-p', '--warning-as-error'])
    else:
        exit('JDT environment variable not set. Cannot execute BuildJavaWithEcj task.')

def getCommonOptions(lib_args=None, versionFolder=None):
    return [
        '-Dgraal.TruffleCompilationExceptionsArePrinted=true',
        '-Dgraal.ExitVMOnException=true',
        getSearchPathOption(lib_args)
    ] + getBitcodeLibrariesOption(versionFolder)

def getSearchPathOption(lib_args=None):
    if lib_args is None:
        lib_args = ['-lgmp', '-lgfortran']

    lib_names = []

    lib_aliases = {
        '-lc': ['libc.so.6', 'libc.dylib'],
        '-lstdc++': ['libstdc++.so.6', 'libstdc++.6.dylib'],
        '-lgmp': ['libgmp.so.10', 'libgmp.10.dylib'],
        '-lgfortran': ['libgfortran.so.3', 'libgfortran.3.dylib'],
        '-lpcre': ['libpcre.so.3', 'libpcre.dylib']
    }
    osStr = mx.get_os()
    index = {'linux': 0, 'darwin': 1}[mx.get_os()]
    if index is None:
        mx.log_error("{0} not supported!".format(osStr))

    for lib_arg in ['-lc', '-lstdc++'] + lib_args:
        if lib_arg in lib_aliases:
            lib_arg = lib_aliases[lib_arg][index]
        else:
            lib_arg = lib_arg[2:]
        lib_names.append(lib_arg)

    libpath = join(mx.project('com.oracle.truffle.llvm.test.native').getOutput(), 'bin')
    for path, _, files in os.walk(libpath):
        for f in files:
            if f.endswith('.so'):
                lib_names.append(join(path, f))

    return '-Dsulong.DynamicNativeLibraryPath=' + ':'.join(lib_names)

def getCommonUnitTestOptions(versionFolder=None):
    return getCommonOptions(versionFolder=versionFolder) + ['-Xss56m', '-Xms2g', '-Xmx2g', getLLVMRootOption(), '-ea', '-esa']

# PE does not work yet for all test cases
def compilationSucceedsOption():
    return "-Dgraal.TruffleCompilationExceptionsAreFatal=true"

def getBenchmarkOptions():
    return [
        '-Dgraal.TruffleBackgroundCompilation=false',
        '-Dsulong.ExecutionCount=5',
        '-Dsulong.PerformanceWarningsAreFatal=true',
        '-Dgraal.TruffleTimeThreshold=1000000',
        '-Xms4g',
        '-Xmx4g'
    ]

def getLLVMRootOption():
    return "-Dsulong.ProjectRoot=" + _root

def pullsuite(suiteDir, urls):
    name = os.path.basename(urls[0])
    localPath = join(suiteDir, name)
    mx.download(localPath, urls)
    return localPath

def isSupportedLLVMVersion(llvmProgram, supportedVersions=None):
    """returns if the LLVM program bases on a supported LLVM version"""
    assert llvmProgram is not None
    llvmVersion = getLLVMVersion(llvmProgram)
    if supportedVersions is None:
        return llvmVersion in supportedLLVMVersions
    else:
        return llvmVersion in supportedVersions

def isSupportedGCCVersion(gccProgram, supportedVersions=None):
    """returns if the LLVM program bases on a supported LLVM version"""
    assert gccProgram is not None
    gccVersion = getGCCVersion(gccProgram)
    if supportedVersions is None:
        return gccVersion in supportedGCCVersions
    else:
        return gccVersion in supportedVersions

def getVersion(program):
    """executes --version on the supplied program and returns the version string"""
    assert program is not None
    try:
        versionString = subprocess.check_output([program, '--version'])
    except subprocess.CalledProcessError as e:
        # on my machine, e.g., opt returns a non-zero opcode even on success
        versionString = e.output
    return versionString

def getLLVMVersion(llvmProgram):
    """executes the program with --version and extracts the LLVM version string"""
    versionString = getVersion(llvmProgram)
    printLLVMVersion = re.search(r'(clang |LLVM )?(version )?(3\.\d)', versionString, re.IGNORECASE)
    if printLLVMVersion is None:
        return None
    else:
        return printLLVMVersion.group(3)

def getGCCVersion(gccProgram):
    """executes the program with --version and extracts the GCC version string"""
    versionString = getVersion(gccProgram)
    gccVersion = re.search(r'((\d\.\d).\d)', versionString, re.IGNORECASE)
    if gccVersion is None:
        exit("could not find the GCC version string in " + str(versionString))
    else:
        return gccVersion.group(2)

def findInstalledLLVMProgram(llvmProgram, supportedVersions=None):
    """tries to find a supported version of a program by checking for the argument string (e.g., clang) and appending version numbers (e.g., clang-3.4) as specified by the postfixes (or supportedLLVMVersions by default)"""
    if supportedVersions is None:
        appends = supportedLLVMVersions
    else:
        appends = supportedVersions
    return findInstalledProgram(llvmProgram, appends, isSupportedLLVMVersion)

def findInstalledGCCProgram(gccProgram):
    """tries to find a supported version of a GCC program by checking for the argument string (e.g., gfortran) and appending version numbers (e.g., gfortran-4.9)"""
    return findInstalledProgram(gccProgram, supportedGCCVersions, isSupportedGCCVersion)

def findInstalledProgram(program, supportedVersions, testSupportedVersion):
    """tries to find a supported version of a program

    The function takes program argument, and checks if it has the supported version.
    If not, it prepends a supported version to the version string to check if it is an executable program with a supported version.
    The function checks both for programs by appending "-" and the unmodified version string, as well as by directly adding all the digits of the version string (stripping all other characters).

    For example, for a program gcc with supportedVersions 4.6 the function produces gcc-4.6 and gcc46.

    Arguments:
    program -- the program to find, e.g., clang or gcc
    supportedVersions -- the supported versions, e.g., 3.4 or 4.9
    testSupportedVersion(path, supportedVersions) -- the test function to be called to ensure that the found program is supported
    """
    assert program is not None
    programPath = which(program)
    if programPath is not None and testSupportedVersion(programPath, supportedVersions):
        return programPath
    else:
        for version in supportedVersions:
            alternativeProgram1 = program + '-' + version
            alternativeProgram2 = program + re.sub(r"\D", "", version)
            alternativePrograms = [alternativeProgram1, alternativeProgram2]
            for alternativeProgram in alternativePrograms:
                alternativeProgramPath = which(alternativeProgram)
                if alternativeProgramPath is not None:
                    assert testSupportedVersion(alternativeProgramPath, supportedVersions)
                    return alternativeProgramPath
    return None


class SulongNativeProject(mx.NativeProject):
    def __init__(self, suite, name, deps, workingSets, subDir, results=None, output=None, **args):
        d = join(suite.dir, subDir, name)
        mx.NativeProject.__init__(self, suite, name, subDir, [], deps, workingSets, results, output, d)

    def getBuildEnv(self, replaceVar=mx._replacePathVar):
        ret = super(SulongNativeProject, self).getBuildEnv(replaceVar=replaceVar)
        if os.environ.get('SULONG_VERSION') == '3.2':
            exportMxClang32(ret)
        elif os.environ.get('SULONG_VERSION') == '3.8':
            exportMxClang38(ret)
        else:
            exportMxClang32(ret)
            exportMxClang38(ret)
        return ret

def exportMxClang32(ret):
    exp = findLLVMProgram('clang', ['3.2', '3.3'])
    if not exp is None:
        ret['MX_CLANG_V32'] = exp
    exp = findLLVMProgram('opt', ['3.2', '3.3'])
    if not exp is None:
        ret['MX_OPT_V32'] = exp

def exportMxClang38(ret):
    exp = findLLVMProgram('clang', ['3.8', '3.9'])
    if not exp is None:
        ret['MX_CLANG_V38'] = exp

    exp = findLLVMProgram('opt', ['3.8', '3.9'])
    if not exp is None:
        ret['MX_OPT_V38'] = exp

def findLLVMProgram(llvmProgram, version=None):
    """tries to find a supported version of an installed LLVM program; if the program is not found it downloads the LLVM binaries and checks there"""
    installedProgram = findInstalledLLVMProgram(llvmProgram, version)

    if installedProgram is None:
        if not os.path.exists(_clangPath):
            pullLLVMBinaries()
        programPath = _toolDir + 'llvm/bin/' + llvmProgram
        if not os.path.exists(programPath):
            exit(llvmProgram + ' is not a supported LLVM program!')
        return programPath
    else:
        return installedProgram

def findGCCProgram(gccProgram):
    """tries to find a supported version of an installed GCC program"""
    installedProgram = findInstalledGCCProgram(gccProgram)
    if installedProgram is None:
        exit('found no supported version ' + str(supportedGCCVersions) + ' of ' + gccProgram)
    else:
        return installedProgram

def getGCCProgramPath(args=None):
    """gets a path with a supported version of the specified GCC program (e.g. gfortran)"""
    if args is None or len(args) != 1:
        exit("please supply one GCC program to be located!")
    else:
        mx.log(findGCCProgram(args[0]))

def getLLVMProgramPath(args=None):
    """gets a path with a supported version of the specified LLVM program (e.g. clang)"""
    if args is None or len(args) != 1:
        exit("please supply one LLVM program to be located!")
    else:
        mx.log(findLLVMProgram(args[0]))

def compileWithClang(args=None, version=None, out=None, err=None):
    """runs Clang"""
<<<<<<< HEAD
=======
    c = findLLVMProgram('clang', version)
    mx.log(str(c))
>>>>>>> 0c25ecbf
    return mx.run([findLLVMProgram('clang', version)] + args, out=out, err=err)

def compileWithGCC(args=None):
    """runs GCC"""
    ensureLLVMBinariesExist()
    gccPath = _toolDir + 'llvm/bin/gcc'
    return mx.run([gccPath] + args)

def opt(args=None, version=None, out=None, err=None):
    """runs opt"""
    return mx.run([findLLVMProgram('opt', version)] + args, out=out, err=err)

def link(args=None):
    """Links LLVM bitcode into an su file."""
    return mx.run_java(getClasspathOptions() + ["com.oracle.truffle.llvm.runtime.Linker"] + args)

def compileWithClangPP(args=None, version=None, out=None, err=None):
    """runs Clang++"""
    return mx.run([findLLVMProgram('clang++', version)] + args, out=out, err=err)

def getClasspathOptions():
    """gets the classpath of the Sulong distributions"""
    return mx.get_runtime_jvm_args('SULONG')

def printOptions(args=None):
    """prints the Sulong Java property options"""
    return mx.run_java(getClasspathOptions() + ["com.oracle.truffle.llvm.runtime.options.LLVMOptions"])

def ensureDragonEggExists():
    """downloads dragonegg if not downloaded yet"""
    if not os.path.exists(dragonEggPath()):
        if 'DRAGONEGG' in os.environ:
            mx.abort('dragonegg not found at ' + os.environ['DRAGONEGG'])
        else:
            pullInstallDragonEgg()

def ensureLLVMBinariesExist():
    """downloads the LLVM binaries if they have not been downloaded yet"""
    for llvmBinary in basicLLVMDependencies:
        if findLLVMProgram(llvmBinary) is None:
            raise Exception(llvmBinary + ' not found')

def suBench(args=None):
    """runs a given benchmark with Sulong"""
    ensureLLVMBinariesExist()
    vmArgs, sulongArgs = truffle_extract_VM_args(args)
    compileWithClang(['-c', '-emit-llvm', '-o', 'test.bc', sulongArgs[0]])
    return runLLVM(getBenchmarkOptions() + ['test.bc'] + vmArgs)

def getStandardLLVMOptFlags():
    """gets the optimal LLVM opt flags for Sulong"""
    return ['-mem2reg', '-globalopt', '-simplifycfg', '-constprop', '-instcombine', '-dse', '-loop-simplify', '-reassociate', '-licm', '-gvn']

def getRemoveExceptionHandlingLLVMOptFlags():
    """gets the LLVM opt flags that remove C++ exception handling if possible"""
    return ['-mem2reg', '-lowerinvoke', '-prune-eh', '-simplifycfg']

def getOptimalLLVMOptFlags(sourceFile):
    """gets the optimal LLVM opt flags for Sulong based on an original file source name (such as test.c)"""
    _, ext = os.path.splitext(sourceFile)
    if ext == '.c':
        return getStandardLLVMOptFlags()
    elif ext == '.cpp':
        return getStandardLLVMOptFlags() + getRemoveExceptionHandlingLLVMOptFlags()
    else:
        exit(ext + " is not supported!")

def suOptimalOpt(args=None):
    """use opt with the optimal opt flags for Sulong"""
    opt(getStandardLLVMOptFlags() + args)

_env_flags = []
if 'CPPFLAGS' in os.environ:
    _env_flags = os.environ['CPPFLAGS'].split(' ')

def compileWithClangOpt(inputFile, outputFile='test.bc', version=None, args=None, out=None, err=None):
    """compiles a program to LLVM IR with Clang using LLVM optimizations that benefit Sulong"""
    _, ext = os.path.splitext(inputFile)
    if ext == '.c':
        compileWithClang(['-c', '-emit-llvm', '-o', outputFile, inputFile] + _env_flags, version, out=out, err=err)
    elif ext == '.cpp':
        compileWithClangPP(['-c', '-emit-llvm', '-o', outputFile, inputFile] + _env_flags, version, out=out, err=err)
    else:
        exit(ext + " is not supported!")
    opt(['-o', outputFile, outputFile] + getStandardLLVMOptFlags(), version, out=out, err=err)

def suOptBench(args=None):
    """runs a given benchmark with Sulong after optimizing it with opt"""
    ensureLLVMBinariesExist()
    vmArgs, other = truffle_extract_VM_args(args)
    inputFile = other[0]
    outputFile = 'test.bc'
    compileWithClangOpt(inputFile, outputFile)
    return runLLVM(getBenchmarkOptions() + [getSearchPathOption(), outputFile] + vmArgs)

def suOptCompile(args=None):
    """compiles a given benchmark and optimizes it with opt"""
    ensureLLVMBinariesExist()
    inputFile = args[0]
    outputFile = 'test.bc'
    compileWithClangOpt(inputFile, outputFile)

def clangBench(args=None):
    """ Executes a benchmark with the system default Clang"""
    _, inputFiles = extract_compiler_args(args)
    _, ext = os.path.splitext(inputFiles[0])
    if ext == '.c':
        mx.run(['clang'] + args + standardLinkerCommands())
    elif ext == '.cpp':
        mx.run(['clang++'] + args + standardLinkerCommands())
    else:
        exit(ext + " is not supported!")
    return mx.run(['./a.out'])

def gccBench(args=None):
    """ executes a benchmark with the system default GCC version"""
    _, inputFiles = extract_compiler_args(args)
    _, ext = os.path.splitext(inputFiles[0])
    if ext == '.c':
        mx.run(['gcc', '-std=gnu99'] + args + standardLinkerCommands())
    elif ext == '.cpp':
        mx.run(['g++'] + args + standardLinkerCommands())
    else:
        exit(ext + " is not supported!")
    return mx.run(['./a.out'])

def standardLinkerCommands(args=None):
    return ['-lm', '-lgmp', '-lpcre']

def mdlCheck(args=None):
    """runs mdl on all .md files in the projects and root directory"""
    error = False
    for mdlCheckPath in mdlCheckDirectories:
        for path, _, files in os.walk(mdlCheckPath):
            for f in files:
                if f.endswith('.md') and not any(path.startswith(exclude) for exclude in mdlCheckExcludeDirectories):
                    absPath = path + '/' + f
                    mdlCheckCommand = 'mdl -r~MD026,~MD002,~MD029,~MD032,~MD033 ' + absPath
                    try:
                        subprocess.check_output(mdlCheckCommand, stderr=subprocess.STDOUT, shell=True)
                    except subprocess.CalledProcessError as e:
                        mx.log_error(e) # prints command and return value
                        mx.log_error(e.output) # prints process output
                        error = True
    if error:
        exit(-1)

def getBitcodeLibrariesOption(versionFolder=None):
    libraries = []
    if 'SULONG_NO_LIBRARY' not in os.environ:
        libpath = join(mx.project('com.oracle.truffle.llvm.libraries').getOutput(), 'bin')
        if not versionFolder is None:
            libpath = join(libpath, versionFolder)
        for path, _, files in os.walk(libpath):
            for f in files:
                if f.endswith('.bc'):
                    libraries.append(join(path, f))
    return ['-Dsulong.DynamicBitcodeLibraries=' + ':'.join(libraries)] if libraries else []

def clangformatcheck(args=None):
    """ Performs a format check on the include/truffle.h file """
    for f in clangFormatCheckPaths:
        checkCFiles(f)

def checkCFiles(targetDir):
    error = False
    for path, _, files in os.walk(targetDir):
        for f in files:
            if f.endswith('.c') or f.endswith('.cpp') or f.endswith('.h'):
                if not checkCFile(path + '/' + f):
                    error = True
    if error:
        mx.log_error("found formatting errors!")
        exit(-1)

def checkCFile(targetFile):
    """ Checks the formatting of a C file and returns True if the formatting is okay """
    clangFormat = findInstalledLLVMProgram('clang-format', clangFormatVersions)
    if clangFormat is None:
        exit("Unable to find 'clang-format' executable with one the supported versions '" + ", ".join(clangFormatVersions) + "'")
    formatCommand = [clangFormat, '-style={BasedOnStyle: llvm, ColumnLimit: 150}', targetFile]
    formattedContent = subprocess.check_output(formatCommand).splitlines()
    with open(targetFile) as f:
        originalContent = f.read().splitlines()
    if not formattedContent == originalContent:
        # modify the file to the right format
        subprocess.check_output(formatCommand + ['-i'])
        mx.log('\n'.join(formattedContent))
        mx.log('\nmodified formatting in {0} to the format above'.format(targetFile))
        return False
    return True

def checkNoHttp(args=None):
    """checks that https is used instead of http in Travis and the mx script"""
    for f in httpCheckFiles:
        line_number = 0
        for line in open(f):
            if "http" + chr(58) + "//" in line:
                mx.log_error("http:" + chr(58) + " in line " + str(line_number) + " of " + str(f) + " could be a security issue! please change to https://")
                exit(-1)
            line_number += 1


mx_benchmark.add_bm_suite(mx_sulong_benchmarks.SulongBenchmarkSuite())

checkCases = {
    'mdl' : mdlCheck,
    'ecj' : compileWithEcjStrict,
    'checkstyle' : mx.checkstyle,
    'findbugs' : findBugs,
    'canonicalizeprojects' : mx.canonicalizeprojects,
    'httpcheck' : checkNoHttp,
    'checkoverlap' : mx.checkoverlap,
    'clangformatcheck' : clangformatcheck,
    'pylint' : mx.pylint,
    'eclipseformat' : (lambda args: mx.eclipseformat(['--primary'] + args))
}

mx.update_commands(_suite, {
    'suoptbench' : [suOptBench, ''],
    'subench' : [suBench, ''],
    'clangbench' : [clangBench, ''],
    'gccbench' : [gccBench, ''],
    'su-checks' : [runChecks, ''],
    'su-tests' : [runTests, ''],
    'su-suite' : [mx_testsuites.runSuite, ''],
    'su-clang' : [compileWithClang, ''],
    'su-options' : [printOptions, ''],
    'su-pullllvmbinaries' : [pullLLVMBinaries, ''],
    'su-pulltools' : [pullTools, ''],
    'su-pulldragonegg' : [pullInstallDragonEgg, ''],
    'su-run' : [runLLVM, ''],
    'su-clang++' : [compileWithClangPP, ''],
    'su-opt' : [opt, ''],
    'su-optimize' : [suOptimalOpt, ''],
    'su-compile-optimize' : [suOptCompile, ''],
    'su-link' : [link, ''],
    'su-gcc' : [dragonEgg, ''],
    'su-gfortran' : [dragonEggGFortran, ''],
    'su-g++' : [dragonEggGPP, ''],
    'su-travis1' : [travis1, ''],
    'su-travis2' : [travis2, ''],
    'su-ecj-strict' : [compileWithEcjStrict, ''],
    'su-mdlcheck' : [mdlCheck, ''],
    'su-clangformatcheck' : [clangformatcheck, ''],
    'su-httpcheck' : [checkNoHttp, ''],
    'su-get-llvm-program' : [getLLVMProgramPath, ''],
    'su-get-gcc-program' : [getGCCProgramPath, ''],
    'su-compile-tests' : [mx_testsuites.compileSuite, ''],
})<|MERGE_RESOLUTION|>--- conflicted
+++ resolved
@@ -620,11 +620,6 @@
 
 def compileWithClang(args=None, version=None, out=None, err=None):
     """runs Clang"""
-<<<<<<< HEAD
-=======
-    c = findLLVMProgram('clang', version)
-    mx.log(str(c))
->>>>>>> 0c25ecbf
     return mx.run([findLLVMProgram('clang', version)] + args, out=out, err=err)
 
 def compileWithGCC(args=None):
