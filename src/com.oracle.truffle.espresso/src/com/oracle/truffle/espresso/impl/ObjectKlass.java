--- conflicted
+++ resolved
@@ -1083,11 +1083,7 @@
         LinkedKlass linkedKlass = new LinkedKlass(parserKlass, getSuperKlass().getLinkedKlass(), interfaces);
 
         Method[][] itable = oldVersion.itable;
-<<<<<<< HEAD
-        Method[] vtable;
-=======
         Method[] vtable = oldVersion.vtable;
->>>>>>> 6becdf60
         ObjectKlass[] iKlassTable;
         Method[] mirandaMethods = oldVersion.mirandaMethods;
 
