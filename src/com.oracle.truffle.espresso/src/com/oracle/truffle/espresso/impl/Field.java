/*
 * Copyright (c) 2019, 2019, Oracle and/or its affiliates. All rights reserved.
 * DO NOT ALTER OR REMOVE COPYRIGHT NOTICES OR THIS FILE HEADER.
 *
 * This code is free software; you can redistribute it and/or modify it
 * under the terms of the GNU General Public License version 2 only, as
 * published by the Free Software Foundation.
 *
 * This code is distributed in the hope that it will be useful, but WITHOUT
 * ANY WARRANTY; without even the implied warranty of MERCHANTABILITY or
 * FITNESS FOR A PARTICULAR PURPOSE.  See the GNU General Public License
 * version 2 for more details (a copy is included in the LICENSE file that
 * accompanied this code).
 *
 * You should have received a copy of the GNU General Public License version
 * 2 along with this work; if not, write to the Free Software Foundation,
 * Inc., 51 Franklin St, Fifth Floor, Boston, MA 02110-1301 USA.
 *
 * Please contact Oracle, 500 Oracle Parkway, Redwood Shores, CA 94065 USA
 * or visit www.oracle.com if you need additional information or have any
 * questions.
 */
package com.oracle.truffle.espresso.impl;

import com.oracle.truffle.api.Assumption;
import com.oracle.truffle.api.CompilerDirectives;
import com.oracle.truffle.api.CompilerDirectives.CompilationFinal;
import com.oracle.truffle.api.Truffle;
import com.oracle.truffle.espresso.classfile.Constants;
import com.oracle.truffle.espresso.classfile.attributes.SignatureAttribute;
import com.oracle.truffle.espresso.descriptors.Symbol;
import com.oracle.truffle.espresso.descriptors.Symbol.ModifiedUTF8;
import com.oracle.truffle.espresso.descriptors.Symbol.Name;
import com.oracle.truffle.espresso.descriptors.Symbol.Type;
import com.oracle.truffle.espresso.jdwp.api.FieldBreakpoint;
import com.oracle.truffle.espresso.jdwp.api.FieldRef;
import com.oracle.truffle.espresso.meta.EspressoError;
import com.oracle.truffle.espresso.meta.JavaKind;
import com.oracle.truffle.espresso.meta.Meta;
import com.oracle.truffle.espresso.runtime.Attribute;
import com.oracle.truffle.espresso.runtime.StaticObject;
import com.oracle.truffle.espresso.vm.InterpreterToVM;

/**
 * Represents a resolved Espresso field.
 */
public final class Field extends Member<Type> implements FieldRef {

    public static final Field[] EMPTY_ARRAY = new Field[0];

    private final LinkedField linkedField;
    private final ObjectKlass holder;
    private volatile Klass typeKlassCache;

    @CompilationFinal private Symbol<ModifiedUTF8> genericSignature = null;

    public Field(ObjectKlass holder, LinkedField linkedField, boolean hidden) {
        super(hidden ? null : linkedField.getType(), linkedField.getName());
        this.linkedField = linkedField;
        this.holder = holder;
    }

    public Symbol<Type> getType() {
        return descriptor;
    }

    public Symbol<ModifiedUTF8> getGenericSignature() {
        if (genericSignature == null) {
            SignatureAttribute attr = (SignatureAttribute) linkedField.getAttribute(SignatureAttribute.NAME);
            if (attr == null) {
                genericSignature = ModifiedUTF8.fromSymbol(getType());
            } else {
                genericSignature = holder.getConstantPool().symbolAt(attr.getSignatureIndex());
            }
        }
        return genericSignature;
    }

<<<<<<< HEAD
    public Field(LinkedField linkedField, ObjectKlass holder) {
        super(linkedField.getType(), linkedField.getName());
        this.linkedField = linkedField;
        this.holder = holder;
    }

    public static Field createHidden(ObjectKlass holder, LinkedKlass linkedHolderKlass, int hiddenSlot, int hiddenIndex, Symbol<Name> name) {
        return new Field(holder, linkedHolderKlass, hiddenSlot, hiddenIndex, name);
    }

    private Field(ObjectKlass holder, LinkedKlass linkedHolderKlass, int hiddenSlot, int hiddenIndex, Symbol<Name> name) {
        super(null, name);
        this.holder = holder;
        this.linkedField = new LinkedField(new ParserField(0, name, Type.java_lang_Object, null), linkedHolderKlass, -1);
        this.slot = hiddenSlot;
        this.fieldIndex = hiddenIndex;
    }

=======
>>>>>>> e006b663
    public boolean isHidden() {
        return getDescriptor() == null;
    }

    public JavaKind getKind() {
        return linkedField.getKind();
    }

    public int getModifiers() {
        return linkedField.getFlags() & Constants.JVM_RECOGNIZED_FIELD_MODIFIERS;
    }

    @Override
    public ObjectKlass getDeclaringKlass() {
        return holder;
    }

    /**
     * The slot serves as the position in the `field table` of the ObjectKlass.
     */
    public int getSlot() {
        return linkedField.getSlot();
    }

    /**
     * The index is the actual position in the field array of an actual instance.
     */
    public int getIndex() {
        return linkedField.getIndex();
    }

    @Override
    public String toString() {
        return "EspressoField<" + getDeclaringKlass() + "." + getName() + " -> " + getType() + ">";
    }

    public Object get(StaticObject self) {
        assert getDeclaringKlass().isAssignableFrom(self.getKlass());
        // @formatter:off
        switch (getKind()) {
            case Boolean : return InterpreterToVM.getFieldBoolean(self, this);
            case Byte    : return InterpreterToVM.getFieldByte(self, this);
            case Short   : return InterpreterToVM.getFieldShort(self, this);
            case Char    : return InterpreterToVM.getFieldChar(self, this);
            case Int     : return InterpreterToVM.getFieldInt(self, this);
            case Float   : return InterpreterToVM.getFieldFloat(self, this);
            case Long    : return InterpreterToVM.getFieldLong(self, this);
            case Double  : return InterpreterToVM.getFieldDouble(self, this);
            case Object  : return InterpreterToVM.getFieldObject(self, this);
            default      : throw EspressoError.shouldNotReachHere();
        }
        // @formatter:on
    }

    public void set(StaticObject self, Object value) {
        assert value != null;
        assert getDeclaringKlass().isAssignableFrom(self.getKlass());
        // @formatter:off
        switch (getKind()) {
            case Boolean : InterpreterToVM.setFieldBoolean((boolean) value, self, this); break;
            case Byte    : InterpreterToVM.setFieldByte((byte) value, self, this);       break;
            case Short   : InterpreterToVM.setFieldShort((short) value, self, this);     break;
            case Char    : InterpreterToVM.setFieldChar((char) value, self, this);       break;
            case Int     : InterpreterToVM.setFieldInt((int) value, self, this);         break;
            case Float   : InterpreterToVM.setFieldFloat((float) value, self, this);     break;
            case Long    : InterpreterToVM.setFieldLong((long) value, self, this);       break;
            case Double  : InterpreterToVM.setFieldDouble((double) value, self, this);   break;
            case Object  : InterpreterToVM.setFieldObject((StaticObject) value, self, this); break;
            default      : throw EspressoError.shouldNotReachHere();
        }
        // @formatter:on
    }

    public Klass resolveTypeKlass() {
        Klass tk = typeKlassCache;
        if (tk == null) {
            synchronized (this) {
                tk = typeKlassCache;
                if (tk == null) {
                    tk = getDeclaringKlass().getMeta().resolveSymbolOrFail(getType(), getDeclaringKlass().getDefiningClassLoader());
                    typeKlassCache = tk;
                }
            }
        }
        return typeKlassCache;
    }

    public Attribute getAttribute(Symbol<Name> attrName) {
        return linkedField.getAttribute(attrName);
    }

    public static Field getReflectiveFieldRoot(StaticObject seed, Meta meta) {
        StaticObject curField = seed;
        Field target = null;
        while (target == null) {
            target = (Field) curField.getHiddenField(meta.HIDDEN_FIELD_KEY);
            if (target == null) {
                curField = (StaticObject) meta.java_lang_reflect_Field_root.get(curField);
            }
        }
        return target;
    }

    public StaticObject getAndSetObject(StaticObject self, StaticObject value) {
        return self.getAndSetObject(this, value);
    }

    public void checkLoadingConstraints(StaticObject loader1, StaticObject loader2) {
        getDeclaringKlass().getContext().getRegistries().checkLoadingConstraint(getType(), loader1, loader2);
    }

    // region jdwp-specific
    @Override
    public byte getTagConstant() {
        return getKind().toTagConstant();
    }

    @Override
    public String getNameAsString() {
        return super.getName().toString();
    }

    @Override
    public String getTypeAsString() {
        return super.getDescriptor().toString();
    }

    @Override
    public String getGenericSignatureAsString() {
        Symbol<ModifiedUTF8> signature = getGenericSignature();
        return signature.toString();
    }

    @Override
    public Object getValue(Object self) {
        return get((StaticObject) self);
    }

    @Override
    public void setValue(Object self, Object value) {
        set((StaticObject) self, value);
    }

    private final StableBoolean hasActiveBreakpoints = new StableBoolean(false);

    // array with maximum size 2, one access info and/or one modification info.
    private FieldBreakpoint[] infos = null;

    @Override
    public boolean hasActiveBreakpoint() {
        return hasActiveBreakpoints.get();
    }

    @Override
    public FieldBreakpoint[] getFieldBreakpointInfos() {
        return infos;
    }

    @Override
    public void addFieldBreakpointInfo(FieldBreakpoint info) {
        if (infos == null) {
            infos = new FieldBreakpoint[]{info};
            hasActiveBreakpoints.set(true);
            return;
        }

        int length = infos.length;
        FieldBreakpoint[] temp = new FieldBreakpoint[length + 1];
        System.arraycopy(infos, 0, temp, 0, length);
        temp[length] = info;
        infos = temp;
        hasActiveBreakpoints.set(true);
    }

    @Override
    public void removeFieldBreakpointInfo(int requestId) {
        // shrink the array to avoid null values
        switch (infos.length) {
            case 0:
                throw new RuntimeException("Field: " + getNameAsString() + " should contain field breakpoint info");
            case 1:
                infos = null;
                hasActiveBreakpoints.set(false);
                return;
            case 2:
                FieldBreakpoint[] temp = new FieldBreakpoint[1];
                FieldBreakpoint info = infos[0];
                if (info.getRequestId() == requestId) {
                    // remove index 0, but keep info at index 1
                    temp[0] = infos[1];
                    infos = temp;
                    return;
                }
                info = infos[1];
                if (info.getRequestId() == requestId) {
                    // remove index 1, but keep info at index 0
                    temp[0] = infos[0];
                    infos = temp;
                    return;
                }
        }
    }

    /**
     * Helper class that uses an assumption to switch between two "stable" states efficiently.
     * Copied from DebuggerSession with modifications to the set method to make it thread safe (but
     * slower on the slow path).
     */
    static final class StableBoolean {

        @CompilerDirectives.CompilationFinal private volatile Assumption unchanged;
        @CompilerDirectives.CompilationFinal private volatile boolean value;

        StableBoolean(boolean initialValue) {
            this.value = initialValue;
            this.unchanged = Truffle.getRuntime().createAssumption("Unchanged boolean");
        }

        @SuppressFBWarnings(value = "UG_SYNC_SET_UNSYNC_GET", justification = "The get method returns a volatile field.")
        public boolean get() {
            if (unchanged.isValid()) {
                return value;
            } else {
                CompilerDirectives.transferToInterpreterAndInvalidate();
                return value;
            }
        }

        /**
         * This method needs to be behind a boundary due to the fact that compiled code will
         * constant fold the value, hence the first check might yield a wrong result.
         * 
         * @param value
         */
        @CompilerDirectives.TruffleBoundary
        public synchronized void set(boolean value) {
            if (this.value != value) {
                this.value = value;
                Assumption old = this.unchanged;
                unchanged = Truffle.getRuntime().createAssumption("Unchanged boolean");
                old.invalidate();
            }
        }
    }

    // endregion jdwp-specific
}<|MERGE_RESOLUTION|>--- conflicted
+++ resolved
@@ -76,27 +76,6 @@
         return genericSignature;
     }
 
-<<<<<<< HEAD
-    public Field(LinkedField linkedField, ObjectKlass holder) {
-        super(linkedField.getType(), linkedField.getName());
-        this.linkedField = linkedField;
-        this.holder = holder;
-    }
-
-    public static Field createHidden(ObjectKlass holder, LinkedKlass linkedHolderKlass, int hiddenSlot, int hiddenIndex, Symbol<Name> name) {
-        return new Field(holder, linkedHolderKlass, hiddenSlot, hiddenIndex, name);
-    }
-
-    private Field(ObjectKlass holder, LinkedKlass linkedHolderKlass, int hiddenSlot, int hiddenIndex, Symbol<Name> name) {
-        super(null, name);
-        this.holder = holder;
-        this.linkedField = new LinkedField(new ParserField(0, name, Type.java_lang_Object, null), linkedHolderKlass, -1);
-        this.slot = hiddenSlot;
-        this.fieldIndex = hiddenIndex;
-    }
-
-=======
->>>>>>> e006b663
     public boolean isHidden() {
         return getDescriptor() == null;
     }
