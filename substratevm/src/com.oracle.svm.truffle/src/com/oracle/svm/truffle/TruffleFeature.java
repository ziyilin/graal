--- conflicted
+++ resolved
@@ -105,11 +105,7 @@
 import com.oracle.svm.hosted.FeatureImpl.AfterRegistrationAccessImpl;
 import com.oracle.svm.hosted.FeatureImpl.BeforeAnalysisAccessImpl;
 import com.oracle.svm.hosted.FeatureImpl.BeforeCompilationAccessImpl;
-<<<<<<< HEAD
-=======
-import com.oracle.svm.hosted.NativeImageOptions;
 import com.oracle.svm.hosted.code.InliningUtilities;
->>>>>>> ba1338a4
 import com.oracle.svm.hosted.meta.HostedType;
 import com.oracle.svm.truffle.api.SubstrateOptimizedCallTarget;
 import com.oracle.svm.truffle.api.SubstratePartialEvaluator;
@@ -156,41 +152,6 @@
         public boolean getAsBoolean() {
             return ImageSingletons.contains(TruffleFeature.class);
         }
-    }
-
-<<<<<<< HEAD
-    public static class Options {
-        @Option(help = "Print a warning message and stack trace when CompilerAsserts.neverPartOfCompilation is reachable")//
-        public static final HostedOptionKey<Boolean> TruffleCheckNeverPartOfCompilation = new HostedOptionKey<>(false);
-
-        @Option(help = "Enforce that the Truffle runtime provides the only implementation of Frame")//
-        public static final HostedOptionKey<Boolean> TruffleCheckFrameImplementation = new HostedOptionKey<>(true);
-=======
-    public static final class HasTruffleOnClassPath implements BooleanSupplier {
-        @Override
-        public boolean getAsBoolean() {
-            return hasTruffleOnBootClassPath();
-        }
-    }
-
-    private static final String TRUFFLE_LOOKUP_CLASSNAME = "com.oracle.truffle.api.Truffle";
-
-    public static boolean hasTruffleOnBootClassPath() {
-        Class<?> truffleOnBootClassPath = null;
-        try {
-            truffleOnBootClassPath = new ClassLoader(null) {
-                /* Classloader for bootclasspath-only lookup */
-            }.loadClass(TRUFFLE_LOOKUP_CLASSNAME);
-        } catch (ClassNotFoundException e) {
-            /* To be expected when probing */
-        }
-        return truffleOnBootClassPath != null;
-    }
-
-    @Override
-    public boolean isInConfiguration(IsInConfigurationAccess access) {
-        return NativeImageOptions.TruffleFeature.getValue() && hasTruffleOnBootClassPath();
->>>>>>> ba1338a4
     }
 
     public static class Support {
