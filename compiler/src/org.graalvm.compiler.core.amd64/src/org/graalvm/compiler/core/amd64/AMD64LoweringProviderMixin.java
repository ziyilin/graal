/*
 * Copyright (c) 2019, 2021, Oracle and/or its affiliates. All rights reserved.
 * DO NOT ALTER OR REMOVE COPYRIGHT NOTICES OR THIS FILE HEADER.
 *
 * This code is free software; you can redistribute it and/or modify it
 * under the terms of the GNU General Public License version 2 only, as
 * published by the Free Software Foundation.  Oracle designates this
 * particular file as subject to the "Classpath" exception as provided
 * by Oracle in the LICENSE file that accompanied this code.
 *
 * This code is distributed in the hope that it will be useful, but WITHOUT
 * ANY WARRANTY; without even the implied warranty of MERCHANTABILITY or
 * FITNESS FOR A PARTICULAR PURPOSE.  See the GNU General Public License
 * version 2 for more details (a copy is included in the LICENSE file that
 * accompanied this code).
 *
 * You should have received a copy of the GNU General Public License version
 * 2 along with this work; if not, write to the Free Software Foundation,
 * Inc., 51 Franklin St, Fifth Floor, Boston, MA 02110-1301 USA.
 *
 * Please contact Oracle, 500 Oracle Parkway, Redwood Shores, CA 94065 USA
 * or visit www.oracle.com if you need additional information or have any
 * questions.
 */

package org.graalvm.compiler.core.amd64;

import static org.graalvm.compiler.core.common.memory.MemoryOrderMode.VOLATILE;

import org.graalvm.compiler.graph.Node;
import org.graalvm.compiler.nodes.FixedNode;
import org.graalvm.compiler.nodes.FixedWithNextNode;
import org.graalvm.compiler.nodes.StructuredGraph;
import org.graalvm.compiler.nodes.gc.WriteBarrier;
import org.graalvm.compiler.nodes.java.AbstractCompareAndSwapNode;
import org.graalvm.compiler.nodes.memory.AbstractWriteNode;
import org.graalvm.compiler.nodes.memory.MemoryAccess;
import org.graalvm.compiler.nodes.memory.OrderedMemoryAccess;
import org.graalvm.compiler.nodes.memory.VolatileWriteNode;
import org.graalvm.compiler.nodes.memory.WriteNode;
import org.graalvm.compiler.nodes.spi.LoweringProvider;
import org.graalvm.compiler.nodes.spi.LoweringTool;
import org.graalvm.compiler.replacements.amd64.AMD64ArrayIndexOfWithMaskNode;
import org.graalvm.compiler.replacements.amd64.AMD64ArrayRegionEqualsWithMaskNode;
import org.graalvm.compiler.replacements.amd64.AMD64TruffleArrayUtilsWithMaskSnippets;

public interface AMD64LoweringProviderMixin extends LoweringProvider {

    @Override
    default Integer smallestCompareWidth() {
        return 8;
    }

    @Override
    default boolean supportsBulkZeroing() {
        return true;
    }

    /**
     * Performs AMD64-specific lowerings. Returns {@code true} if the given Node {@code n} was
     * lowered, {@code false} otherwise.
     */
    default boolean lowerAMD64(Node n, LoweringTool tool) {
<<<<<<< HEAD
        if (n instanceof AMD64ArrayIndexOfDispatchNode) {
            AMD64ArrayIndexOfDispatchNode dispatchNode = (AMD64ArrayIndexOfDispatchNode) n;
            StructuredGraph graph = dispatchNode.graph();
            ForeignCallNode call = graph.add(new ForeignCallNode(tool.getForeignCalls(), dispatchNode.getStubCallDescriptor(), dispatchNode.getStubCallArgs()));
            graph.replaceFixed(dispatchNode, call);
            return true;
        }
=======
>>>>>>> b8cc5a29
        if (n instanceof AMD64ArrayIndexOfWithMaskNode) {
            tool.getReplacements().getSnippetTemplateCache(AMD64TruffleArrayUtilsWithMaskSnippets.Templates.class).lower((AMD64ArrayIndexOfWithMaskNode) n);
            return true;
        }
        if (n instanceof AMD64ArrayRegionEqualsWithMaskNode) {
            tool.getReplacements().getSnippetTemplateCache(AMD64TruffleArrayUtilsWithMaskSnippets.Templates.class).lower((AMD64ArrayRegionEqualsWithMaskNode) n);
            return true;
        }
        if (n instanceof VolatileWriteNode) {
            if (tool.getLoweringStage() != LoweringTool.StandardLoweringStage.LOW_TIER) {
                return false;
            }
            VolatileWriteNode write = (VolatileWriteNode) n;
            if (hasFollowingVolatileBarrier(write)) {
                StructuredGraph graph = write.graph();

                WriteNode add = graph.add(new WriteNode(write.getAddress(), write.getLocationIdentity(), write.value(), write.getBarrierType()));
                add.setLastLocationAccess(write.getLastLocationAccess());
                graph.replaceFixedWithFixed(write, add);
                return true;
            }
        }
        return false;
    }

    default boolean hasFollowingVolatileBarrier(VolatileWriteNode n) {
        FixedWithNextNode cur = n;
        while (cur != null) {
            // Check the memory usages of the current write
            for (Node usage : cur.usages()) {
                if (!(usage instanceof MemoryAccess) || !(usage instanceof FixedWithNextNode)) {
                    // Other kinds of usages won't be visited in the traversal and likely
                    // invalidates elimination of the barrier instruction.
                    return false;
                }
            }
            FixedNode next = cur.next();
            // We can safely ignore GC barriers
            while (next instanceof WriteBarrier) {
                next = ((WriteBarrier) next).next();
            }

            if (next instanceof OrderedMemoryAccess) {
                if (next instanceof AbstractWriteNode || next instanceof AbstractCompareAndSwapNode) {
                    return ((OrderedMemoryAccess) next).getMemoryOrder() == VOLATILE;
                }
                return false;
            }

            // Sequential normal writes are ok as well.
            if (next instanceof WriteNode) {
                cur = (FixedWithNextNode) next;
            } else {
                return false;
            }

        }
        return false;
    }
}<|MERGE_RESOLUTION|>--- conflicted
+++ resolved
@@ -61,16 +61,6 @@
      * lowered, {@code false} otherwise.
      */
     default boolean lowerAMD64(Node n, LoweringTool tool) {
-<<<<<<< HEAD
-        if (n instanceof AMD64ArrayIndexOfDispatchNode) {
-            AMD64ArrayIndexOfDispatchNode dispatchNode = (AMD64ArrayIndexOfDispatchNode) n;
-            StructuredGraph graph = dispatchNode.graph();
-            ForeignCallNode call = graph.add(new ForeignCallNode(tool.getForeignCalls(), dispatchNode.getStubCallDescriptor(), dispatchNode.getStubCallArgs()));
-            graph.replaceFixed(dispatchNode, call);
-            return true;
-        }
-=======
->>>>>>> b8cc5a29
         if (n instanceof AMD64ArrayIndexOfWithMaskNode) {
             tool.getReplacements().getSnippetTemplateCache(AMD64TruffleArrayUtilsWithMaskSnippets.Templates.class).lower((AMD64ArrayIndexOfWithMaskNode) n);
             return true;
