/*
 * Copyright (c) 2009, 2011, Oracle and/or its affiliates. All rights reserved.
 * DO NOT ALTER OR REMOVE COPYRIGHT NOTICES OR THIS FILE HEADER.
 *
 * This code is free software; you can redistribute it and/or modify it
 * under the terms of the GNU General Public License version 2 only, as
 * published by the Free Software Foundation.
 *
 * This code is distributed in the hope that it will be useful, but WITHOUT
 * ANY WARRANTY; without even the implied warranty of MERCHANTABILITY or
 * FITNESS FOR A PARTICULAR PURPOSE.  See the GNU General Public License
 * version 2 for more details (a copy is included in the LICENSE file that
 * accompanied this code).
 *
 * You should have received a copy of the GNU General Public License version
 * 2 along with this work; if not, write to the Free Software Foundation,
 * Inc., 51 Franklin St, Fifth Floor, Boston, MA 02110-1301 USA.
 *
 * Please contact Oracle, 500 Oracle Parkway, Redwood Shores, CA 94065 USA
 * or visit www.oracle.com if you need additional information or have any
 * questions.
 */
package com.oracle.max.graal.compiler.graph;

import java.util.*;

import com.oracle.max.graal.compiler.*;
import com.oracle.max.graal.compiler.ir.*;
import com.oracle.max.graal.compiler.lir.*;
import com.oracle.max.graal.compiler.observer.*;
import com.oracle.max.graal.compiler.phases.*;
import com.oracle.max.graal.compiler.schedule.*;
import com.oracle.max.graal.compiler.value.*;
import com.oracle.max.graal.graph.*;

/**
 * This class implements the overall container for the HIR (high-level IR) graph
 * and directs its construction, optimization, and finalization.
 */
public class IR {

    /**
     * The compilation associated with this IR.
     */
    public final GraalCompilation compilation;

    /**
     * The start block of this IR.
     */
    public LIRBlock startBlock;

    /**
     * The linear-scan ordered list of blocks.
     */
    private List<LIRBlock> orderedBlocks;

    /**
     * Creates a new IR instance for the specified compilation.
     * @param compilation the compilation
     */
    public IR(GraalCompilation compilation) {
        this.compilation = compilation;
    }

    public Map<Node, LIRBlock> valueToBlock;

    /**
     * Builds the graph, optimizes it, and computes the linear scan block order.
     */
    public void build() {

//        Object stored = GraphBuilderPhase.cachedGraphs.get(compilation.method);
//        if (stored != null) {
//            Map<Node, Node> replacements = new HashMap<Node, Node>();
//            CompilerGraph duplicate = (CompilerGraph) stored;
//            replacements.put(duplicate.start(), compilation.graph.start());
//            compilation.graph.addDuplicate(duplicate.getNodes(), replacements);
//        } else {
            new GraphBuilderPhase(compilation, compilation.method, false, false).apply(compilation.graph);
//        }

        if (GraalOptions.TestGraphDuplication) {
            new DuplicationPhase().apply(compilation.graph);
        }

        new DeadCodeEliminationPhase().apply(compilation.graph);

        if (GraalOptions.Inline) {
            new InliningPhase(compilation, this, GraalOptions.TraceInlining).apply(compilation.graph);
<<<<<<< HEAD
            //printGraph("After Ininling", compilation.graph);
=======
>>>>>>> 4162278e
        }

        Graph graph = compilation.graph;

        if (GraalOptions.OptCanonicalizer) {
            new CanonicalizerPhase().apply(graph);
            new DeadCodeEliminationPhase().apply(graph);
        }

        new LoopEdgeSplitingPhase().apply(graph);
        if (GraalOptions.OptLoops) {
            new LoopPhase().apply(graph);
        }

        new LoweringPhase().apply(graph);

        IdentifyBlocksPhase schedule = new IdentifyBlocksPhase(true);
        schedule.apply(graph);

        if (GraalOptions.Time) {
            GraalTimers.COMPUTE_LINEAR_SCAN_ORDER.start();
        }

        List<Block> blocks = schedule.getBlocks();
        List<LIRBlock> lirBlocks = new ArrayList<LIRBlock>();
        Map<Block, LIRBlock> map = new HashMap<Block, LIRBlock>();
        for (Block b : blocks) {
            LIRBlock block = new LIRBlock(b.blockID());
            map.put(b, block);
            block.setInstructions(b.getInstructions());
            block.setLinearScanNumber(b.blockID());

            block.setFirstInstruction(b.firstNode());
            block.setLastInstruction(b.lastNode());
            lirBlocks.add(block);
        }

        for (Block b : blocks) {
            for (Block succ : b.getSuccessors()) {
                map.get(b).blockSuccessors().add(map.get(succ));
            }

            for (Block pred : b.getPredecessors()) {
                map.get(b).blockPredecessors().add(map.get(pred));
            }
        }

        orderedBlocks = lirBlocks;
        valueToBlock = new HashMap<Node, LIRBlock>();
        for (LIRBlock b : orderedBlocks) {
            for (Node i : b.getInstructions()) {
                valueToBlock.put(i, b);
            }
        }
        startBlock = valueToBlock.get(graph.start());
        assert startBlock != null;
        assert startBlock.blockPredecessors().size() == 0;


        if (GraalOptions.Time) {
            GraalTimers.COMPUTE_LINEAR_SCAN_ORDER.start();
        }

        ComputeLinearScanOrder clso = new ComputeLinearScanOrder(lirBlocks.size(), startBlock);
        orderedBlocks = clso.linearScanOrder();
        this.compilation.stats.loopCount = clso.numLoops();

        int z = 0;
        for (LIRBlock b : orderedBlocks) {
            b.setLinearScanNumber(z++);
        }

        printGraph("After linear scan order", compilation.graph);

        if (GraalOptions.Time) {
            GraalTimers.COMPUTE_LINEAR_SCAN_ORDER.stop();
        }
    }

    /**
     * Gets the linear scan ordering of blocks as a list.
     * @return the blocks in linear scan order
     */
    public List<LIRBlock> linearScanOrder() {
        return orderedBlocks;
    }

    public void printGraph(String phase, Graph graph) {
        if (compilation.compiler.isObserved()) {
            compilation.compiler.fireCompilationEvent(new CompilationEvent(compilation, phase, graph, true, false));
        }
    }

    public int numLoops() {
        return compilation.stats.loopCount;
    }

    /**
     * Gets the maximum number of locks in the graph's frame states.
     */
    public final int maxLocks() {
        int maxLocks = 0;
        for (Node node : compilation.graph.getNodes()) {
            if (node instanceof FrameState) {
                FrameState current = (FrameState) node;
                int lockCount = 0;
                while (current != null) {
                    lockCount += current.locksSize();
                    current = current.outerFrameState();
                }
                if (lockCount > maxLocks) {
                    maxLocks = lockCount;
                }
            }
        }
        return maxLocks;
    }

    public Instruction getHIRStartBlock() {
        return (Instruction) compilation.graph.start().successors().get(0);
    }
}<|MERGE_RESOLUTION|>--- conflicted
+++ resolved
@@ -79,18 +79,18 @@
             new GraphBuilderPhase(compilation, compilation.method, false, false).apply(compilation.graph);
 //        }
 
+        //printGraph("After GraphBuilding", compilation.graph);
+
         if (GraalOptions.TestGraphDuplication) {
             new DuplicationPhase().apply(compilation.graph);
+            //printGraph("After Duplication", compilation.graph);
         }
 
         new DeadCodeEliminationPhase().apply(compilation.graph);
+        //printGraph("After DeadCodeElimination", compilation.graph);
 
         if (GraalOptions.Inline) {
             new InliningPhase(compilation, this, GraalOptions.TraceInlining).apply(compilation.graph);
-<<<<<<< HEAD
-            //printGraph("After Ininling", compilation.graph);
-=======
->>>>>>> 4162278e
         }
 
         Graph graph = compilation.graph;
@@ -100,7 +100,6 @@
             new DeadCodeEliminationPhase().apply(graph);
         }
 
-        new LoopEdgeSplitingPhase().apply(graph);
         if (GraalOptions.OptLoops) {
             new LoopPhase().apply(graph);
         }
@@ -110,9 +109,6 @@
         IdentifyBlocksPhase schedule = new IdentifyBlocksPhase(true);
         schedule.apply(graph);
 
-        if (GraalOptions.Time) {
-            GraalTimers.COMPUTE_LINEAR_SCAN_ORDER.start();
-        }
 
         List<Block> blocks = schedule.getBlocks();
         List<LIRBlock> lirBlocks = new ArrayList<LIRBlock>();
